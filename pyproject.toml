--- conflicted
+++ resolved
@@ -83,10 +83,6 @@
 exclude_also = [
     "if typing.TYPE_CHECKING:",
     "if TYPE_CHECKING:",
-<<<<<<< HEAD
-    # Don't complain if tests don't hit defensive assertion code:
-=======
->>>>>>> ebb09969
     "raise NotImplementedError",
     "raise AssertionError",
     "pass",
