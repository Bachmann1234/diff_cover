# pylint: disable=attribute-defined-outside-init,not-callable

import copy
import json
from io import BytesIO
from textwrap import dedent

import pytest

from diff_cover.diff_reporter import BaseDiffReporter
from diff_cover.report_generator import (
    BaseReportGenerator,
    GitHubAnnotationsReportGenerator,
    HtmlReportGenerator,
    JsonReportGenerator,
    MarkdownReportGenerator,
    StringReportGenerator,
    TemplateReportGenerator,
)
from diff_cover.violationsreporters.violations_reporter import (
    BaseViolationReporter,
    Violation,
)
from tests.helpers import load_fixture


class SimpleReportGenerator(BaseReportGenerator):
    """Bare-bones concrete implementation of a report generator."""

    def generate_report(self, output_file):
        pass


class BaseReportGeneratorTest:
    """Base class for constructing test cases of report generators."""

    # Test data, returned by default from the mocks
    SRC_PATHS = {"file1.py", "subdir/file2.py"}
    LINES = [2, 3, 4, 5, 10, 11, 12, 13, 14, 15]
    VIOLATIONS = [Violation(n, None) for n in (10, 11, 20)]
    MEASURED = [1, 2, 3, 4, 7, 10, 11, 15, 20, 30]

    @pytest.fixture
    def coverage_violations(self):
        return {}

    @pytest.fixture
    def coverage_measured_lines(self):
        return {}

    @pytest.fixture
    def coverage(self, mocker, coverage_violations, coverage_measured_lines):
        coverage = mocker.MagicMock(BaseViolationReporter)
        coverage.name.return_value = ["reports/coverage.xml"]
        coverage.violations.side_effect = coverage_violations.get
        coverage.violations_batch.side_effect = NotImplementedError
        coverage.measured_lines.side_effect = coverage_measured_lines.get
        return coverage

    @pytest.fixture
    def diff_lines_changed(self):
        return {}

    @pytest.fixture
    def diff(self, mocker, diff_lines_changed):
        diff = mocker.MagicMock(BaseDiffReporter)
        diff.name.return_value = "main"
        diff.lines_changed.side_effect = diff_lines_changed.get
        diff.src_paths_changed.return_value = []
        return diff

    @pytest.fixture(autouse=True)
    def base_setup(self, mocker, report, diff):
        # Create mocks of the dependencies

        # Patch snippet loading to always return the same string
        self._load_formatted_snippets = mocker.patch(
            "diff_cover.snippets.Snippet.load_formatted_snippets"
        )

        self.set_num_snippets(0)

        # Patch snippet style
        style_defs = mocker.patch("diff_cover.snippets.Snippet.style_defs")

        style_defs.return_value = ".css { color:red }"

        # Set the names of the XML and diff reports

        # Configure the mocks
        self.diff = diff
        self.report = report

    def set_num_snippets(self, num_snippets):
        """
        Patch the depdenency `Snippet.load_snippets_html()`
        to return `num_snippets` of the fake snippet HTML.
        """
        self._load_formatted_snippets.return_value = {
            "html": num_snippets * ["<div>Snippet with \u1235 \u8292 unicode</div>"],
            "markdown": num_snippets
            * ["Lines 1-1\n\n```\nSnippet with \u1235 \u8292 unicode\n```"],
            "terminal": num_snippets
            * ["Lines 1-1\n\n```\nSnippet with \u1235 \u8292 unicode\n```"],
        }

    @pytest.fixture
    def use_default_values(
        self, diff, diff_lines_changed, coverage_violations, coverage_measured_lines
    ):
        """
        Configure the mocks to use default values
        provided by class constants.

        All source files are given the same line, violation,
        and measured information.
        """
        diff.src_paths_changed.return_value = self.SRC_PATHS

        for src in self.SRC_PATHS:
            diff_lines_changed.update({src: self.LINES})
            coverage_violations.update({src: self.VIOLATIONS})
            coverage_measured_lines.update({src: self.MEASURED})
<<<<<<< HEAD
            self.set_num_snippets(0)
=======
        self.set_num_snippets(0)
>>>>>>> c0a5ab14

    def get_report(self):
        """
        Generate a report and assert that it matches
        the string `expected`.
        """
        # Create a buffer for the output
        output = BytesIO()

        # Generate the report
        self.report.generate_report(output)

        # Get the output
        output_str = output.getvalue()
        output.close()

        return output_str.decode("utf-8")

    def assert_report(self, expected):
        output_report_string = self.get_report()
        assert expected.strip() == output_report_string.strip()


class TestSimpleReportGenerator(BaseReportGeneratorTest):
    @pytest.fixture
    def report(self, coverage, diff):
        # Create a concrete instance of a report generator
        return SimpleReportGenerator(coverage, diff)

    @pytest.fixture(autouse=True)
    def setup(self, use_default_values):
        del use_default_values

    def test_src_paths(self):
        assert self.report.src_paths() == self.SRC_PATHS

    def test_coverage_name(self):
        assert self.report.coverage_report_name() == ["reports/coverage.xml"]

    def test_diff_name(self):
        assert self.report.diff_report_name() == "main"

    def test_percent_covered(self):
        # Check that we get the expected coverage percentages
        # By construction, both files have the same diff line
        # and coverage information

        # There are 6 lines that are both in the diff and measured,
        # and 4 of those are covered.
        for src_path in self.SRC_PATHS:
            assert self.report.percent_covered(src_path) == pytest.approx(4.0 / 6 * 100)

    def test_violation_lines(self):
        # By construction, each file has the same coverage information
        expected = [10, 11]
        for src_path in self.SRC_PATHS:
            assert self.report.violation_lines(src_path) == expected

    def test_src_with_no_info(self):
        assert "unknown.py" not in self.report.src_paths()
        assert self.report.percent_covered("unknown.py") is None
        assert self.report.violation_lines("unknown.py") == []

    def test_src_paths_not_measured(self, coverage_measured_lines, coverage_violations):
        # Configure one of the source files to have no coverage info
        coverage_measured_lines.update({"file1.py": []})
        coverage_violations.update({"file1.py": []})

        # Expect that we treat the file like it doesn't exist
        assert "file1.py" not in self.report.src_paths()
        assert self.report.percent_covered("file1.py") is None
        assert self.report.violation_lines("file1.py") == []

    def test_total_num_lines(self):
        # By construction, each source file has the same coverage info
        num_lines_in_file = len(set(self.MEASURED).intersection(self.LINES))
        expected = len(self.SRC_PATHS) * num_lines_in_file
        assert self.report.total_num_lines() == expected

    def test_total_num_missing(self):
        # By construction, each source file has the same coverage info,
        # in which 3 lines are uncovered, 2 of which are changed
        expected = len(self.SRC_PATHS) * 2
        assert self.report.total_num_violations() == expected

    def test_total_percent_covered(self):
        # Since each file has the same coverage info,
        # the total percent covered is the same as each file
        # individually.
        assert self.report.total_percent_covered() == 66


class TestTemplateReportGenerator(BaseReportGeneratorTest):

    @pytest.fixture
    def report(self, coverage, diff):
        # Create a concrete instance of a report generator
        return TemplateReportGenerator(coverage, diff)

    def _test_input_expected_output(self, input_with_expected_output):
        for test_input, expected_output in input_with_expected_output:
            assert expected_output == TemplateReportGenerator.combine_adjacent_lines(
                test_input
            )

    def test_combine_adjacent_lines_no_adjacent(self):
        in_out = [([1, 3], ["1", "3"]), ([1, 5, 7, 10], ["1", "5", "7", "10"])]
        self._test_input_expected_output(in_out)

    def test_combine_adjacent_lines(self):
        in_out = [
            ([1, 2, 3, 4, 5, 8, 10, 12, 13, 14, 15], ["1-5", "8", "10", "12-15"]),
            ([1, 4, 5, 6, 10], ["1", "4-6", "10"]),
            ([402, 403], ["402-403"]),
        ]
        self._test_input_expected_output(in_out)

    def test_empty_list(self):
        assert TemplateReportGenerator.combine_adjacent_lines([]) == []

    def test_one_number(self):
        assert TemplateReportGenerator.combine_adjacent_lines([1]) == ["1"]


class TestJsonReportGenerator(BaseReportGeneratorTest):

    @pytest.fixture
    def report(self, coverage, diff):
        # Create a concrete instance of a report generator
        return JsonReportGenerator(coverage, diff)

    def assert_report(self, expected):
        output_report_string = self.get_report()
        assert json.loads(expected) == json.loads(output_report_string)

    @pytest.mark.usefixtures("use_default_values")
    def test_generate_report(self):
        # Verify that we got the expected string
        expected = json.dumps(
            {
                "report_name": ["reports/coverage.xml"],
                "diff_name": "main",
                "src_stats": {
                    "file1.py": {
                        "covered_lines": [2, 3, 4, 15],
                        "percent_covered": 66.66666666666667,
                        "violation_lines": [10, 11],
                        "violations": [[10, None], [11, None]],
                    },
                    "subdir/file2.py": {
                        "covered_lines": [2, 3, 4, 15],
                        "percent_covered": 66.66666666666667,
                        "violation_lines": [10, 11],
                        "violations": [[10, None], [11, None]],
                    },
                },
                "total_num_lines": 12,
                "total_num_violations": 4,
                "total_percent_covered": 66,
                "num_changed_lines": len(self.SRC_PATHS) * len(self.LINES),
            }
        )

        self.assert_report(expected)

    def test_hundred_percent(
        self, diff, diff_lines_changed, coverage_violations, coverage_measured_lines
    ):
        # Have the dependencies return an empty report
        diff.src_paths_changed.return_value = ["file.py"]
        diff_lines_changed.update({"file.py": list(range(100))})
        coverage_violations.update({"file.py": []})
        coverage_measured_lines.update({"file.py": [2]})

        expected = json.dumps(
            {
                "report_name": ["reports/coverage.xml"],
                "diff_name": "main",
                "src_stats": {
                    "file.py": {
                        "covered_lines": [2],
                        "percent_covered": 100.0,
                        "violation_lines": [],
                        "violations": [],
                    }
                },
                "total_num_lines": 1,
                "total_num_violations": 0,
                "total_percent_covered": 100,
                "num_changed_lines": 100,
            }
        )

        self.assert_report(expected)

    def test_empty_report(self):
        # Have the dependencies return an empty report
        # (this is the default)

        expected = json.dumps(
            {
                "report_name": ["reports/coverage.xml"],
                "diff_name": "main",
                "src_stats": {},
                "total_num_lines": 0,
                "total_num_violations": 0,
                "total_percent_covered": 100,
                "num_changed_lines": 0,
            }
        )

        self.assert_report(expected)


class TestStringReportGenerator(BaseReportGeneratorTest):

    @pytest.fixture
    def report(self, coverage, diff):
        # Create a concrete instance of a report generator
        return StringReportGenerator(coverage, diff)

    @pytest.mark.usefixtures("use_default_values")
    def test_generate_report(self):
        # Verify that we got the expected string
        expected = dedent(
            """
        -------------
        Diff Coverage
        Diff: main
        -------------
        file1.py (66.7%): Missing lines 10-11
        subdir/file2.py (66.7%): Missing lines 10-11
        -------------
        Total:   12 lines
        Missing: 4 lines
        Coverage: 66%
        -------------
        """
        ).strip()

        self.assert_report(expected)

    def test_hundred_percent(
        self, diff, diff_lines_changed, coverage_violations, coverage_measured_lines
    ):
        # Have the dependencies return an empty report
        diff.src_paths_changed.return_value = ["file.py"]
        diff_lines_changed.update({"file.py": list(range(100))})
        coverage_violations.update({"file.py": []})
        coverage_measured_lines.update({"file.py": [2]})

        expected = dedent(
            """
        -------------
        Diff Coverage
        Diff: main
        -------------
        file.py (100%)
        -------------
        Total:   1 line
        Missing: 0 lines
        Coverage: 100%
        -------------
        """
        ).strip()

        self.assert_report(expected)

    def test_empty_report(self):
        # Have the dependencies return an empty report
        # (this is the default)

        expected = dedent(
            """
        -------------
        Diff Coverage
        Diff: main
        -------------
        No lines with coverage information in this diff.
        -------------
        """
        ).strip()

        self.assert_report(expected)


class TestGitHubAnnotationsReportGenerator(BaseReportGeneratorTest):

    @pytest.fixture
    def report(self, coverage, diff):
        # Create a concrete instance of a report generator
        return GitHubAnnotationsReportGenerator(coverage, diff, "warning")

    @pytest.mark.usefixtures("use_default_values")
    def test_generate_report(self):
        # Verify that we got the expected string
        expected = dedent(
            """
        ::warning file=file1.py,line=10,endLine=11,title=Missing Coverage::Line 10-11 missing coverage
        ::warning file=subdir/file2.py,line=10,endLine=11,title=Missing Coverage::Line 10-11 missing coverage
        """
        ).strip()

        self.assert_report(expected)

    def test_single_line(
        self, diff, diff_lines_changed, coverage_violations, coverage_measured_lines
    ):
        diff.src_paths_changed.return_value = ["file.py"]
        diff_lines_changed.update({"file.py": list(range(100))})
        coverage_violations.update({"file.py": [Violation(10, None)]})
        coverage_measured_lines.update({"file.py": [2]})

        # Verify that we got the expected string
        expected = dedent(
            """
        ::warning file=file.py,line=10,title=Missing Coverage::Line 10 missing coverage
        """
        ).strip()

        self.assert_report(expected)

    def test_hundred_percent(
        self, diff, diff_lines_changed, coverage_violations, coverage_measured_lines
    ):
        # Have the dependencies return an empty report
        diff.src_paths_changed.return_value = ["file.py"]
        diff_lines_changed.update({"file.py": list(range(100))})
        coverage_violations.update({"file.py": []})
        coverage_measured_lines.update({"file.py": [2]})

        expected = ""

        self.assert_report(expected)

    def test_empty_report(self):
        # Have the dependencies return an empty report
        # (this is the default)

        expected = ""

        self.assert_report(expected)


class TestHtmlReportGenerator(BaseReportGeneratorTest):

    @pytest.fixture
    def report(self, coverage, diff):
        # Create a concrete instance of a report generator
        return HtmlReportGenerator(coverage, diff)

    @pytest.mark.usefixtures("use_default_values")
    def test_generate_report(self):
        expected = load_fixture("html_report.html")
        self.assert_report(expected)

    def test_empty_report(self):
        # Have the dependencies return an empty report
        # (this is the default)

        # Verify that we got the expected string
        expected = load_fixture("html_report_empty.html")
        self.assert_report(expected)

    @pytest.mark.usefixtures("use_default_values")
    def test_one_snippet(self):
        # Have the snippet loader always report
        # provide one snippet (for every source file)
        self.set_num_snippets(1)

        # Verify that we got the expected string
        expected = load_fixture("html_report_one_snippet.html").strip()
        self.assert_report(expected)

    @pytest.mark.usefixtures("use_default_values")
    def test_multiple_snippets(self):
        # Have the snippet loader always report
        # multiple snippets for each source file
        self.set_num_snippets(2)

        # Verify that we got the expected string
        expected = load_fixture("html_report_two_snippets.html").strip()
        self.assert_report(expected)


class TestMarkdownReportGenerator(BaseReportGeneratorTest):

    @pytest.fixture
    def report(self, coverage, diff):
        # Create a concrete instance of a report generator
        return MarkdownReportGenerator(coverage, diff)

    @pytest.mark.usefixtures("use_default_values")
    def test_generate_report(self):
        # Generate a default report

        # Verify that we got the expected string
        expected = dedent(
            """
        # Diff Coverage
        ## Diff: main

        - file1&#46;py (66.7%): Missing lines 10-11
        - subdir/file2&#46;py (66.7%): Missing lines 10-11

        ## Summary

        - **Total**: 12 lines
        - **Missing**: 4 lines
        - **Coverage**: 66%
        """
        ).strip()

        self.assert_report(expected)

    def test_hundred_percent(
        self, diff, diff_lines_changed, coverage_violations, coverage_measured_lines
    ):
        # Have the dependencies return an empty report
        diff.src_paths_changed.return_value = ["file.py"]
        diff_lines_changed.update({"file.py": list(range(100))})
        coverage_violations.update({"file.py": []})
        coverage_measured_lines.update({"file.py": [2]})

        expected = dedent(
            """
        # Diff Coverage
        ## Diff: main

        - file&#46;py (100%)

        ## Summary

        - **Total**: 1 line
        - **Missing**: 0 lines
        - **Coverage**: 100%
        """
        ).strip()

        self.assert_report(expected)

    def test_empty_report(self):
        # Have the dependencies return an empty report
        # (this is the default)

        expected = dedent(
            """
        # Diff Coverage
        ## Diff: main

        No lines with coverage information in this diff.
        """
        ).strip()

        self.assert_report(expected)

    @pytest.mark.usefixtures("use_default_values")
    def test_one_snippet(self):
        # Have the snippet loader always report
        # provide one snippet (for every source file)
        self.set_num_snippets(1)

        # Verify that we got the expected string
        expected = load_fixture("markdown_report_one_snippet.md").strip()
        self.assert_report(expected)

    @pytest.mark.usefixtures("use_default_values")
    def test_multiple_snippets(self):
        # Have the snippet loader always report
        # multiple snippets for each source file
        self.set_num_snippets(2)

        # Verify that we got the expected string
        expected = load_fixture("markdown_report_two_snippets.md").strip()
        self.assert_report(expected)


class TestSimpleReportGeneratorWithBatchViolationReporter(BaseReportGeneratorTest):

    @pytest.fixture
    def report(self, coverage, diff):
        # Create a concrete instance of a report generator
        return SimpleReportGenerator(coverage, diff)

    @pytest.fixture(autouse=True)
<<<<<<< HEAD
    def setup(self, coverage, coverage_violations, use_default_values):
=======
    def setup(self, use_default_values, coverage, coverage_violations):
>>>>>>> c0a5ab14
        del use_default_values
        # Have violations_batch() return the violations.
        coverage.violations_batch.side_effect = None
        coverage.violations_batch.return_value = coverage_violations
        # Have violations() return an empty list to ensure violations_batch()
        # is used.
        for src in self.SRC_PATHS:
            coverage_violations.update({src: []})

    def test_violation_lines(self):
        # By construction, each file has the same coverage information
        expected = []
        for src_path in self.SRC_PATHS:
            assert self.report.violation_lines(src_path) == expected<|MERGE_RESOLUTION|>--- conflicted
+++ resolved
@@ -121,11 +121,7 @@
             diff_lines_changed.update({src: self.LINES})
             coverage_violations.update({src: self.VIOLATIONS})
             coverage_measured_lines.update({src: self.MEASURED})
-<<<<<<< HEAD
-            self.set_num_snippets(0)
-=======
         self.set_num_snippets(0)
->>>>>>> c0a5ab14
 
     def get_report(self):
         """
@@ -611,11 +607,7 @@
         return SimpleReportGenerator(coverage, diff)
 
     @pytest.fixture(autouse=True)
-<<<<<<< HEAD
-    def setup(self, coverage, coverage_violations, use_default_values):
-=======
     def setup(self, use_default_values, coverage, coverage_violations):
->>>>>>> c0a5ab14
         del use_default_values
         # Have violations_batch() return the violations.
         coverage.violations_batch.side_effect = None
