# pylint: disable=use-implicit-booleaness-not-comparison-to-zero
# pylint: disable=use-implicit-booleaness-not-comparison

"""High-level integration tests of diff-cover tool."""

import json
import os
import os.path
import re
import shutil
from collections import defaultdict
from pathlib import Path
from subprocess import Popen

import pytest

from diff_cover import diff_cover_tool, diff_quality_tool
from diff_cover.command_runner import CommandError
from diff_cover.git_path import GitPathTool
from diff_cover.violationsreporters.base import QualityDriver


@pytest.fixture
def cwd(tmp_path, monkeypatch):
    src = Path(__file__).parent / "fixtures"
    temp_dir = tmp_path / "dummy"
    temp_dir.mkdir()

    shutil.copytree(src, tmp_path, dirs_exist_ok=True)
    monkeypatch.chdir(tmp_path)

    return temp_dir


@pytest.fixture
def patch_popen(mocker):
    return mocker.patch("subprocess.Popen")


@pytest.fixture
def patch_git_command(patch_popen, mocker):
    """
    Patch the call to `git diff` to output `stdout`
    and `stderr`.
    Patch the `git rev-parse` command to output
    a phony directory.
    """

    class Wrapper:
        def __init__(self):
            self.stdout = ""
            self.stderr = ""
            self.returncode = 0

        def set_stdout(self, value):
            if os.path.exists(value):
                with open(value, encoding="utf-8") as f:
                    self.stdout = f.read()
                    return
            self.stdout = value

        def set_stderr(self, value):
            if os.path.exists(value):
                with open(value, encoding="utf-8") as f:
                    self.stderr = f.read()
                    return
            self.stderr = value

        def set_returncode(self, value):
            self.returncode = value

    def patch_diff(command, **kwargs):
        if command[0:6] == [
            "git",
            "-c",
            "diff.mnemonicprefix=no",
            "-c",
            "diff.noprefix=no",
            "diff",
        ]:
            mock = mocker.Mock()
            mock.communicate.return_value = (helper.stdout, helper.stderr)
            mock.returncode = helper.returncode
            return mock
        if command[0:2] == ["git", "rev-parse"]:
            mock = mocker.Mock()
            mock.communicate.return_value = (os.getcwd(), "")
            mock.returncode = helper.returncode
            return mock

        return Popen(command, **kwargs)

    patch_popen.side_effect = patch_diff
    helper = Wrapper()

    return helper


def compare_html(expected_html_path, html_report_path, clear_inline_css=True):
    clean_content = re.compile("<style>.*</style>", flags=re.DOTALL)
    expected_file = open(expected_html_path, encoding="utf-8")
    html_report = open(html_report_path, encoding="utf-8")

    with expected_file, html_report:
        html = html_report.read()
        expected = expected_file.read()
        if clear_inline_css:
            # The CSS is provided by pygments and changes fairly often.
            # Im ok with simply saying "There was css"
            # Perhaps I will eat these words
            html = clean_content.sub("", html)
            expected = clean_content.sub("", expected)
        assert expected.strip() == html.strip()


def compare_markdown(expected_file_path, actual_file_path):
    expected_file = open(expected_file_path, encoding="utf-8")
    actual_file = open(actual_file_path, encoding="utf-8")
    with expected_file, actual_file:
        expected = expected_file.read()
        actual = actual_file.read()
        assert expected.strip() == actual.strip()


def compare_json(expected_json_path, actual_json_path):
    expected_file = open(expected_json_path, encoding="utf-8")
    actual_file = open(actual_json_path, encoding="utf-8")
    with expected_file, actual_file:
        expected = json.load(expected_file)
        actual = json.load(actual_file)
        assert expected == actual


def compare_console(expected_console_path, report):
    with open(expected_console_path, encoding="utf-8") as expected_file:
        expected = expected_file.read()
        assert expected.strip() == report.strip()


class TestDiffCoverIntegration:
    """
    High-level integration test.
    The `git diff` is a mock, but everything else is our code.
    """

    @pytest.fixture
    def runbin(self, cwd):
<<<<<<< HEAD
        del cwd
=======
        del cwd  # fixtures cannot use pytest.mark.usefixtures
>>>>>>> 74d45dca
        return lambda x: diff_cover_tool.main(["diff-cover", *x])

    def test_added_file_html(self, runbin, patch_git_command):
        patch_git_command.set_stdout("git_diff_add.txt")
        assert (
            runbin(["coverage.xml", "--format", "html:dummy/diff_coverage.html"]) == 0
        )
        compare_html("add_html_report.html", "dummy/diff_coverage.html")

    def test_added_file_console(self, runbin, patch_git_command, capsys):
        patch_git_command.set_stdout("git_diff_add.txt")
        assert runbin(["coverage.xml"]) == 0
        compare_console("add_console_report.txt", capsys.readouterr().out)

    def test_all_reports(self, runbin, patch_git_command, capsys):
        patch_git_command.set_stdout("git_diff_add.txt")
        assert (
            runbin(
                [
                    "coverage.xml",
                    "--format",
                    "html:dummy/diff_coverage.html,"
                    "json:dummy/diff_coverage.json,"
                    "markdown:dummy/diff_coverage.md",
                ]
            )
            == 0
        )
        compare_console("add_console_report.txt", capsys.readouterr().out)
        compare_html("add_html_report.html", "dummy/diff_coverage.html")
        compare_json("add_json_report.json", "dummy/diff_coverage.json")
        compare_markdown("add_markdown_report.md", "dummy/diff_coverage.md")

    def test_added_file_console_lcov(self, runbin, patch_git_command, capsys):
        patch_git_command.set_stdout("git_diff_add.txt")
        assert runbin(["lcov.info"]) == 0
        compare_console("add_console_report.txt", capsys.readouterr().out)

    def test_lua_coverage(self, runbin, patch_git_command, capsys):
        """
        Coverage report shows that diff-cover needs to normalize
        paths read in
        """
        patch_git_command.set_stdout("git_diff_lua.txt")
        assert runbin(["luacoverage.xml"]) == 0
        compare_console("lua_console_report.txt", capsys.readouterr().out)

    def test_fail_under_console(self, runbin, patch_git_command, capsys):
        patch_git_command.set_stdout("git_diff_add.txt")
        assert runbin(["coverage.xml", "--fail-under=90"]) == 1
        compare_console("add_console_report.txt", capsys.readouterr().out)

    def test_fail_under_pass_console(self, runbin, patch_git_command, capsys):
        patch_git_command.set_stdout("git_diff_add.txt")
        assert runbin(["coverage.xml", "--fail-under=5"]) == 0
        compare_console("add_console_report.txt", capsys.readouterr().out)

    def test_deleted_file_html(self, runbin, patch_git_command):
        patch_git_command.set_stdout("git_diff_delete.txt")
        assert (
            runbin(["coverage.xml", "--format", "html:dummy/diff_coverage.html"]) == 0
        )
        compare_html("delete_html_report.html", "dummy/diff_coverage.html")

    def test_deleted_file_console(self, runbin, patch_git_command, capsys):
        patch_git_command.set_stdout("git_diff_delete.txt")
        assert runbin(["coverage.xml"]) == 0
        compare_console("delete_console_report.txt", capsys.readouterr().out)

    def test_changed_file_html(self, runbin, patch_git_command):
        patch_git_command.set_stdout("git_diff_changed.txt")
        assert (
            runbin(["coverage.xml", "--format", "html:dummy/diff_coverage.html"]) == 0
        )
        compare_html("changed_html_report.html", "dummy/diff_coverage.html")

    def test_fail_under_html(self, runbin, patch_git_command):
        patch_git_command.set_stdout("git_diff_changed.txt")
        assert (
            runbin(
                [
                    "coverage.xml",
                    "--fail-under=100.1",
                    "--format",
                    "html:dummy/diff_coverage.html",
                ]
            )
            == 1
        )
        compare_html("changed_html_report.html", "dummy/diff_coverage.html")

    def test_fail_under_pass_html(self, runbin, patch_git_command):
        patch_git_command.set_stdout("git_diff_changed.txt")
        assert (
            runbin(
                [
                    "coverage.xml",
                    "--fail-under=100",
                    "--format",
                    "html:dummy/diff_coverage.html",
                ]
            )
            == 0
        )
        compare_html("changed_html_report.html", "dummy/diff_coverage.html")

    def test_changed_file_console(self, runbin, patch_git_command, capsys):
        patch_git_command.set_stdout("git_diff_changed.txt")
        assert runbin(["coverage.xml"]) == 0
        compare_console("changed_console_report.txt", capsys.readouterr().out)

    def test_moved_file_html(self, runbin, patch_git_command):
        patch_git_command.set_stdout("git_diff_moved.txt")
        assert (
            runbin(["moved_coverage.xml", "--format", "html:dummy/diff_coverage.html"])
            == 0
        )
        compare_html("moved_html_report.html", "dummy/diff_coverage.html")

    def test_moved_file_console(self, runbin, patch_git_command, capsys):
        patch_git_command.set_stdout("git_diff_moved.txt")
        assert runbin(["moved_coverage.xml"]) == 0
        compare_console("moved_console_report.txt", capsys.readouterr().out)

    def test_mult_inputs_html(self, runbin, patch_git_command):
        patch_git_command.set_stdout("git_diff_mult.txt")
        assert (
            runbin(
                [
                    "coverage1.xml",
                    "coverage2.xml",
                    "--format",
                    "html:dummy/diff_coverage.html",
                ]
            )
            == 0
        )
        compare_html("mult_inputs_html_report.html", "dummy/diff_coverage.html")

    def test_mult_inputs_console(self, runbin, patch_git_command, capsys):
        patch_git_command.set_stdout("git_diff_mult.txt")
        assert runbin(["coverage1.xml", "coverage2.xml"]) == 0
        compare_console("mult_inputs_console_report.txt", capsys.readouterr().out)

    def test_changed_file_lcov_console(self, runbin, patch_git_command, capsys):
        patch_git_command.set_stdout("git_diff_changed.txt")
        assert runbin(["lcov.info"]) == 0
        compare_console("changed_console_report.txt", capsys.readouterr().out)

    def test_subdir_coverage_html(self, runbin, mocker, patch_git_command):
        """
        Assert that when diff-cover is ran from a subdirectory it
        generates correct reports.
        """
        patch_git_command.set_stdout("git_diff_subdir.txt")
        mocker.patch.object(
            GitPathTool, "relative_path", wraps=lambda x: x.replace("sub/", "")
        )
        assert (
            runbin(["coverage.xml", "--format", "html:dummy/diff_coverage.html"]) == 0
        )
        compare_html("subdir_coverage_html_report.html", "dummy/diff_coverage.html")

    def test_subdir_coverage_console(self, runbin, mocker, patch_git_command, capsys):
        """
        Assert that when diff-cover is ran from a subdirectory it
        generates correct reports.
        """
        patch_git_command.set_stdout("git_diff_subdir.txt")
        mocker.patch.object(
            GitPathTool, "relative_path", wraps=lambda x: x.replace("sub/", "")
        )
        assert runbin(["coverage.xml"]) == 0
        compare_console("subdir_coverage_console_report.txt", capsys.readouterr().out)

    def test_unicode_console(self, runbin, patch_git_command, capsys):
        patch_git_command.set_stdout("git_diff_unicode.txt")
        assert runbin(["unicode_coverage.xml"]) == 0
        compare_console("unicode_console_report.txt", capsys.readouterr().out)

    def test_dot_net_diff(self, mocker, runbin, patch_git_command, capsys):
        mocker.patch.object(GitPathTool, "_git_root", return_value="/code/samplediff/")
        patch_git_command.set_stdout("git_diff_dotnet.txt")
        assert runbin(["dotnet_coverage.xml"]) == 0
        compare_console("dotnet_coverage_console_report.txt", capsys.readouterr().out)

    def test_unicode_html(self, runbin, patch_git_command):
        patch_git_command.set_stdout("git_diff_unicode.txt")
        assert (
            runbin(
                ["unicode_coverage.xml", "--format", "html:dummy/diff_coverage.html"]
            )
            == 0
        )
        compare_html("unicode_html_report.html", "dummy/diff_coverage.html")

    def test_html_with_external_css(self, runbin, patch_git_command):
        patch_git_command.set_stdout("git_diff_external_css.txt")
        assert (
            runbin(
                [
                    "coverage.xml",
                    "--format",
                    "html:dummy/diff_coverage.html",
                    "--external-css-file",
                    "dummy/external_style.css",
                ]
            )
            == 0
        )
        assert Path("dummy/external_style.css").exists()

    def test_git_diff_error(self, runbin, patch_git_command):
        # Patch the output of `git diff` to return an error
        patch_git_command.set_stderr("fatal error")
        patch_git_command.set_returncode(1)
        # Expect an error
        with pytest.raises(CommandError):
            runbin(["coverage.xml"])

    def test_quiet_mode(self, runbin, patch_git_command, capsys):
        patch_git_command.set_stdout("git_diff_violations.txt")
        assert runbin(["coverage.xml", "-q"]) == 0
        compare_console("empty.txt", capsys.readouterr().out)

    def test_show_uncovered_lines_console(self, runbin, patch_git_command, capsys):
        patch_git_command.set_stdout("git_diff_add.txt")
        assert runbin(["--show-uncovered", "coverage.xml"]) == 0
        compare_console("show_uncovered_lines_console.txt", capsys.readouterr().out)

    def test_multiple_lcov_xml_reports(self, runbin, patch_git_command, capsys):
        patch_git_command.set_stdout("git_diff_add.txt")
        with pytest.raises(
            ValueError, match="Mixing LCov and XML reports is not supported yet"
        ):
            runbin(["--show-uncovered", "coverage.xml", "lcov.info"])

    def test_expand_coverage_report_complete_report(
        self, runbin, patch_git_command, capsys
    ):
        patch_git_command.set_stdout("git_diff_add.txt")
        assert runbin(["coverage.xml", "--expand-coverage-report"]) == 0
        compare_console("add_console_report.txt", capsys.readouterr().out)

    def test_expand_coverage_report_uncomplete_report(
        self, runbin, patch_git_command, capsys
    ):
        patch_git_command.set_stdout("git_diff_add.txt")
        assert runbin(["coverage_missing_lines.xml", "--expand-coverage-report"]) == 0
        compare_console("expand_console_report.txt", capsys.readouterr().out)


class TestDiffQualityIntegration:
    """
    High-level integration test.
    """

    @pytest.fixture
    def runbin(self, cwd):
<<<<<<< HEAD
        del cwd
=======
        del cwd  # fixtures cannot use pytest.mark.usefixtures
>>>>>>> 74d45dca
        return lambda x: diff_quality_tool.main(["diff-quality", *x])

    def test_git_diff_error_diff_quality(self, runbin, patch_git_command):
        # Patch the output of `git diff` to return an error
        patch_git_command.set_stderr("fatal error")
        patch_git_command.set_returncode(1)
        # Expect an error
        with pytest.raises(CommandError):
            runbin(["coverage.xml", "--violations", "pycodestyle"])

    def test_added_file_pycodestyle_html(self, runbin, patch_git_command):
        patch_git_command.set_stdout("git_diff_violations.txt")
        assert (
            runbin(
                [
                    "--format",
                    "html:dummy/diff_coverage.html",
                    "--violations=pycodestyle",
                ]
            )
            == 0
        )
        compare_html("pycodestyle_violations_report.html", "dummy/diff_coverage.html")

    def test_all_reports(self, runbin, patch_git_command):
        patch_git_command.set_stdout("git_diff_violations.txt")
        assert (
            runbin(
                [
                    "--violations=pycodestyle",
                    "--format",
                    "html:dummy/diff_coverage.html,"
                    "json:dummy/diff_coverage.json,"
                    "markdown:dummy/diff_coverage.md",
                ]
            )
            == 0
        )
        compare_html("pycodestyle_violations_report.html", "dummy/diff_coverage.html")
        compare_json("pycodestyle_violations_report.json", "dummy/diff_coverage.json")
        compare_markdown("pycodestyle_violations_report.md", "dummy/diff_coverage.md")

    def test_added_file_pyflakes_html(self, runbin, patch_git_command):
        patch_git_command.set_stdout("git_diff_violations.txt")
        assert (
            runbin(
                ["--violations=pyflakes", "--format", "html:dummy/diff_coverage.html"]
            )
            == 0
        )
        compare_html("pyflakes_violations_report.html", "dummy/diff_coverage.html")

    def test_added_file_pylint_html(self, runbin, patch_git_command):
        patch_git_command.set_stdout("git_diff_violations.txt")
        assert (
            runbin(["--violations=pylint", "--format", "html:dummy/diff_coverage.html"])
            == 0
        )
        compare_html("pylint_violations_report.html", "dummy/diff_coverage.html")

    def test_fail_under_html(self, runbin, patch_git_command):
        patch_git_command.set_stdout("git_diff_violations.txt")
        assert (
            runbin(
                [
                    "--violations=pylint",
                    "--fail-under=80",
                    "--format",
                    "html:dummy/diff_coverage.html",
                ]
            )
            == 1
        )
        compare_html("pylint_violations_report.html", "dummy/diff_coverage.html")

    def test_fail_under_pass_html(self, runbin, patch_git_command):
        patch_git_command.set_stdout("git_diff_violations.txt")
        assert (
            runbin(
                [
                    "--violations=pylint",
                    "--fail-under=40",
                    "--format",
                    "html:dummy/diff_coverage.html",
                ]
            )
            == 0
        )
        compare_html("pylint_violations_report.html", "dummy/diff_coverage.html")

    def test_html_with_external_css(self, runbin, patch_git_command):
        patch_git_command.set_stdout("git_diff_violations.txt")
        assert (
            runbin(
                [
                    "--violations=pycodestyle",
                    "--format",
                    "html:dummy/diff_coverage.html",
                    "--external-css-file",
                    "dummy/external_style.css",
                ]
            )
            == 0
        )
        compare_html(
            "pycodestyle_violations_report_external_css.html",
            "dummy/diff_coverage.html",
            clear_inline_css=False,
        )
        assert Path("dummy/external_style.css").exists()

    def test_added_file_pycodestyle_console(self, runbin, patch_git_command, capsys):
        patch_git_command.set_stdout("git_diff_violations.txt")
        assert runbin(["--violations=pycodestyle"]) == 0
        compare_console("pycodestyle_violations_report.txt", capsys.readouterr().out)

    def test_added_file_pycodestyle_console_exclude_file(
        self, runbin, patch_git_command, capsys
    ):
        patch_git_command.set_stdout("git_diff_violations.txt")
        assert (
            runbin(
                [
                    "--violations=pycodestyle",
                    '--options="--exclude=violations_test_file.py"',
                ]
            )
            == 0
        )
        compare_console("empty_pycodestyle_violations.txt", capsys.readouterr().out)

    def test_fail_under_console(self, runbin, patch_git_command, capsys):
        patch_git_command.set_stdout("git_diff_violations.txt")
        assert runbin(["--violations=pyflakes", "--fail-under=90"]) == 1
        compare_console("pyflakes_violations_report.txt", capsys.readouterr().out)

    def test_fail_under_pass_console(self, runbin, patch_git_command, capsys):
        patch_git_command.set_stdout("git_diff_violations.txt")
        assert runbin(["--violations=pyflakes", "--fail-under=30"]) == 0
        compare_console("pyflakes_violations_report.txt", capsys.readouterr().out)

    def test_added_file_pyflakes_console(self, runbin, patch_git_command, capsys):
        patch_git_command.set_stdout("git_diff_violations.txt")
        assert runbin(["--violations=pyflakes"]) == 0
        compare_console("pyflakes_violations_report.txt", capsys.readouterr().out)

    def test_added_file_pyflakes_console_two_files(
        self, runbin, patch_git_command, capsys
    ):
        patch_git_command.set_stdout("git_diff_violations_two_files.txt")
        assert runbin(["--violations=pyflakes"]) == 0
        compare_console("pyflakes_two_files.txt", capsys.readouterr().out)

    def test_added_file_pylint_console(self, runbin, patch_git_command, capsys):
        patch_git_command.set_stdout("git_diff_violations.txt")
        assert runbin(["--violations=pylint"]) == 0
        compare_console("pylint_violations_console_report.txt", capsys.readouterr().out)

    def test_pre_generated_pycodestyle_report(self, runbin, patch_git_command, capsys):
        patch_git_command.set_stdout("git_diff_violations.txt")
        # Pass in a pre-generated pycodestyle report instead of letting
        # the tool call pycodestyle itself.
        assert runbin(["--violations=pycodestyle", "pycodestyle_report.txt"]) == 0
        compare_console("pycodestyle_violations_report.txt", capsys.readouterr().out)

    def test_pre_generated_pyflakes_report(self, runbin, patch_git_command, capsys):
        patch_git_command.set_stdout("git_diff_violations.txt")
        # Pass in a pre-generated pyflakes report instead of letting
        # the tool call pyflakes itself.
        assert runbin(["--violations=pyflakes", "pyflakes_violations_report.txt"]) == 0
        compare_console("pyflakes_violations_report.txt", capsys.readouterr().out)

    def test_pre_generated_pylint_report(self, runbin, patch_git_command, capsys):
        patch_git_command.set_stdout("git_diff_violations.txt")
        # Pass in a pre-generated pylint report instead of letting
        # the tool call pylint itself.
        assert runbin(["--violations=pylint", "pylint_report.txt"]) == 0
        compare_console("pylint_violations_report.txt", capsys.readouterr().out)

    def test_pylint_report_with_dup_code_violation(
        self, runbin, patch_git_command, capsys
    ):
        patch_git_command.set_stdout("git_diff_code_dupe.txt")
        assert runbin(["--violations=pylint", "pylint_dupe.txt"]) == 0
        compare_console("pylint_dupe_violations_report.txt", capsys.readouterr().out)

    def test_tool_not_recognized(self, runbin, patch_git_command, mocker):
        patch_git_command.set_stdout("git_diff_violations.txt")
        logger = mocker.patch("diff_cover.diff_quality_tool.LOGGER")
        assert runbin(["--violations=garbage", "pylint_report.txt"]) == 1
        logger.error.assert_called_with("Quality tool not recognized: '%s'", "garbage")

    def test_tool_not_installed(self, mocker, runbin, patch_git_command):
        # Pretend we support a tool named not_installed
        mocker.patch.dict(
            diff_quality_tool.QUALITY_DRIVERS,
            {
                "not_installed": DoNothingDriver(
                    "not_installed", ["txt"], ["not_installed"]
                )
            },
        )
        patch_git_command.set_stdout("git_diff_add.txt")
        logger = mocker.patch("diff_cover.diff_quality_tool.LOGGER")
        assert runbin(["--violations=not_installed"]) == 1
        logger.error.assert_called_with(
            "Failure: '%s'", "not_installed is not installed"
        )

    def test_do_nothing_reporter(self):
        # Pedantic, but really. This reporter
        # should not do anything
        # Does demonstrate a reporter can take in any tool
        # name though which is cool
        reporter = DoNothingDriver("pycodestyle", [], [])
        assert reporter.parse_reports("") == {}

    def test_quiet_mode(self, runbin, patch_git_command, capsys):
        patch_git_command.set_stdout("git_diff_violations.txt")
        assert runbin(["--violations=pylint", "-q"]) == 0
        compare_console("empty.txt", capsys.readouterr().out)


class DoNothingDriver(QualityDriver):
    """Dummy class that implements necessary abstract functions."""

    def parse_reports(self, reports):
        return defaultdict(list)

    def installed(self):
        return False<|MERGE_RESOLUTION|>--- conflicted
+++ resolved
@@ -145,11 +145,7 @@
 
     @pytest.fixture
     def runbin(self, cwd):
-<<<<<<< HEAD
         del cwd
-=======
-        del cwd  # fixtures cannot use pytest.mark.usefixtures
->>>>>>> 74d45dca
         return lambda x: diff_cover_tool.main(["diff-cover", *x])
 
     def test_added_file_html(self, runbin, patch_git_command):
@@ -409,11 +405,7 @@
 
     @pytest.fixture
     def runbin(self, cwd):
-<<<<<<< HEAD
         del cwd
-=======
-        del cwd  # fixtures cannot use pytest.mark.usefixtures
->>>>>>> 74d45dca
         return lambda x: diff_quality_tool.main(["diff-quality", *x])
 
     def test_git_diff_error_diff_quality(self, runbin, patch_git_command):
