<<<<<<< HEAD
* Refactored diff report generator to use Jinja2 templates
=======

    * Fix bug in which adding then deleting lines would result in
      incorrect lines included in the diff report.

6/25/13 v0.1.3

    * Fix a bug in which plus signs in the hunk line would cause a parser error
>>>>>>> eaed2700

6/17/13 v0.1.2

    * Fix bug in which lines around a change were included in the report

6/10/13 v0.1.1

    * Compare with origin/master instead of master
    * Includes staged and unstaged changes in report<|MERGE_RESOLUTION|>--- conflicted
+++ resolved
@@ -1,6 +1,6 @@
-<<<<<<< HEAD
-* Refactored diff report generator to use Jinja2 templates
-=======
+    * Refactored diff report generator to use Jinja2 templates
+
+6/28/13 v0.1.4
 
     * Fix bug in which adding then deleting lines would result in
       incorrect lines included in the diff report.
@@ -8,7 +8,6 @@
 6/25/13 v0.1.3
 
     * Fix a bug in which plus signs in the hunk line would cause a parser error
->>>>>>> eaed2700
 
 6/17/13 v0.1.2
 
