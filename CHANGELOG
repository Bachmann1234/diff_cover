--- conflicted
+++ resolved
@@ -1,13 +1,10 @@
-<<<<<<< HEAD
-6/23/13 v0.1.3
 
     * Fix bug in which adding then deleting lines would result in
       incorrect lines included in the diff report.
-=======
+
 6/25/13 v0.1.3
 
     * Fix a bug in which plus signs in the hunk line would cause a parser error
->>>>>>> a614a61b
 
 6/17/13 v0.1.2
 
