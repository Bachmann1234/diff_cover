"""
Classes for querying the information in a test coverage report.
"""

import itertools
import os
import os.path
import re
from collections import defaultdict

from diff_cover import util
from diff_cover.command_runner import run_command_for_code
from diff_cover.git_path import GitPathTool
from diff_cover.violationsreporters.base import (
    BaseViolationReporter,
    QualityDriver,
    RegexBasedDriver,
    Violation,
)


class XmlCoverageReporter(BaseViolationReporter):
    """
    Query information from a Cobertura|Clover|JaCoCo XML coverage report.
    """

    def __init__(self, xml_roots, src_roots=None, expand_coverage_report=False):
        """
        Load the XML coverage report represented
        by the cElementTree with root element `xml_root`.
        """
        super().__init__("XML")
        self._xml_roots = xml_roots

        # Create a dict to cache violations dict results
        # Keys are source file paths, values are output of `violations()`
        self._info_cache = defaultdict(list)

        # Create a list to cache xml classes list results
        # Values are output of `self._get_xml_classes()`
        self._xml_cache = [{} for i in range(len(xml_roots))]

        self._src_roots = src_roots or [""]
        self._expand_coverage_report = expand_coverage_report

    def _get_xml_classes(self, xml_document):
        """
        Return a dict of classes in `xml_document`.
        Keys are `filename`, values are list of `class`

        If `class` is not present in `xml_document`,
        return empty defaultdict(list)
        """
        # cobertura sometimes provides the sources for the measurements
        # within it. If we have that we outta use it
        sources = xml_document.findall("sources/source")
        sources = [source.text for source in sources if source.text]
        classes = xml_document.findall(".//class") or []

        res = defaultdict(list)
        for clazz in classes:
            f = clazz.get("filename")
            if not f:
                continue
            res[util.to_unix_path(f)].append(clazz)
            for source in sources:
                abs_f = util.to_unix_path(os.path.join(source.strip(), f))
                res[abs_f].append(clazz)
        return res

    def _get_classes(self, index, xml_document, src_path):
        """
        Given a path and parsed xml_document provides class nodes
        with the relevant lines

        First, we look to see if xml_document contains a source
        node providing paths to search for

        If we don't have that we check each nodes filename attribute
        matches an absolute path

        Finally, if we found no nodes, we check the filename attribute
        for the relative path
        """
        # Remove git_root from src_path for searching the correct filename
        # If cwd is `/home/user/work/diff-cover/diff_cover`
        # and src_path is `diff_cover/violations_reporter.py`
        # search for `violations_reporter.py`
        src_rel_path = util.to_unix_path(GitPathTool.relative_path(src_path))

        # If cwd is `/home/user/work/diff-cover/diff_cover`
        # and src_path is `other_package/some_file.py`
        # search for `/home/user/work/diff-cover/other_package/some_file.py`
        src_abs_path = util.to_unix_path(GitPathTool.absolute_path(src_path))

        # Create a cache for `classes` in `xml_document` if cache exists
        if not self._xml_cache[index]:
            self._xml_cache[index] = self._get_xml_classes(xml_document)

        return self._xml_cache[index].get(src_abs_path) or self._xml_cache[index].get(
            src_rel_path
        )

    def get_src_path_line_nodes_cobertura(self, index, xml_document, src_path):
        classes = self._get_classes(index, xml_document, src_path)

        if not classes:
            return None
        lines = [clazz.findall("./lines/line") for clazz in classes]
        return list(itertools.chain(*lines))

    @staticmethod
    def get_src_path_line_nodes_clover(xml_document, src_path):
        """
        Return a list of nodes containing line information for `src_path`
        in `xml_document`.

        If file is not present in `xml_document`, return None
        """
        files = [
            file_tree
            for file_tree in xml_document.findall(".//file")
            if GitPathTool.relative_path(file_tree.get("path")) == src_path
        ]
        if not files:
            return None
        lines = []
        for file_tree in files:
            lines.append(file_tree.findall('./line[@type="stmt"]'))
            lines.append(file_tree.findall('./line[@type="cond"]'))
        return list(itertools.chain(*lines))

    def _measured_source_path_matches(self, package_name, file_name, src_path):
        # find src_path in any of the source roots
        if not src_path.endswith(file_name):
            return False

        norm_src_path = os.path.normcase(src_path)
        for root in self._src_roots:
            if (
                os.path.normcase(
                    GitPathTool.relative_path(
                        os.path.join(root, package_name, file_name)
                    )
                )
                == norm_src_path
            ):
                return True
        return False

    def get_src_path_line_nodes_jacoco(self, xml_document, src_path):
        """
        Return a list of nodes containing line information for `src_path`
        in `xml_document`.

        If file is not present in `xml_document`, return None
        """
        files = []
        packages = list(xml_document.findall(".//package"))
        for pkg in packages:
            _files = [
                _file
                for _file in pkg.findall("sourcefile")
                if self._measured_source_path_matches(
                    pkg.get("name"), _file.get("name"), src_path
                )
            ]
            files.extend(_files)

        if not files:
            return None
        lines = [file_tree.findall("./line") for file_tree in files]
        return list(itertools.chain(*lines))

    def _cache_file(self, src_path):
        """
        Load the data from `self._xml_roots`
        for `src_path`, if it hasn't been already.
        """
        # If we have not yet loaded this source file
        if src_path not in self._info_cache:
            # We only want to keep violations that show up in each xml source.
            # Thus, each time, we take the intersection.  However, to do this
            # we must treat the first time as a special case and just add all
            # the violations from the first xml report.
            violations = None

            # A line is measured if it is measured in any of the reports, so
            # we take set union each time and can just start with the empty set
            measured = set()

            # Loop through the files that contain the xml roots
            for i, xml_document in enumerate(self._xml_roots):
                if xml_document.findall(".[@clover]"):
                    # see etc/schema/clover.xsd at  https://bitbucket.org/atlassian/clover/src
                    line_nodes = self.get_src_path_line_nodes_clover(
                        xml_document, src_path
                    )
                    _number = "num"
                    _hits = "count"
                elif xml_document.findall(".[@name]"):
                    # https://github.com/jacoco/jacoco/blob/master/org.jacoco.report/src/org/jacoco/report/xml/report.dtd
                    line_nodes = self.get_src_path_line_nodes_jacoco(
                        xml_document, src_path
                    )
                    _number = "nr"
                    _hits = "ci"
                else:
                    # https://github.com/cobertura/web/blob/master/htdocs/xml/coverage-04.dtd
                    line_nodes = self.get_src_path_line_nodes_cobertura(
                        i, xml_document, src_path
                    )
                    _number = "number"
                    _hits = "hits"
                if line_nodes is None:
                    continue

                # Expand coverage report with not reported lines
                if self._expand_coverage_report:
                    reported_line_hits = {}
                    for line in line_nodes:
                        reported_line_hits[int(line.get(_number))] = int(
                            line.get(_hits, 0)
                        )
                    if reported_line_hits:
                        last_hit_number = 0
                        for line_number in range(
                            min(reported_line_hits.keys()),
                            max(reported_line_hits.keys()),
                        ):
                            if line_number in reported_line_hits:
                                last_hit_number = reported_line_hits[line_number]
                            else:
                                # This is an unreported line.
                                # We add it with the previous line hit score
                                line_nodes.append(
                                    {_hits: last_hit_number, _number: line_number}
                                )

                # First case, need to define violations initially
                if violations is None:
                    violations = {
                        Violation(int(line.get(_number)), None)
                        for line in line_nodes
                        if int(line.get(_hits, 0)) == 0
                    }

                # If we already have a violations set,
                # take the intersection of the new
                # violations set and its old self
                else:
                    violations = violations & {
                        Violation(int(line.get(_number)), None)
                        for line in line_nodes
                        if int(line.get(_hits, 0)) == 0
                    }

                # Measured is the union of itself and the new measured
                measured = measured | {int(line.get(_number)) for line in line_nodes}

            # If we don't have any information about the source file,
            # don't report any violations
            if violations is None:
                violations = set()

            self._info_cache[src_path] = (violations, measured)

    def violations(self, src_path):
        """
        See base class comments.
        """
        self._cache_file(src_path)

        # Yield all lines not covered
        return self._info_cache[src_path][0]

    def measured_lines(self, src_path):
        """
        See base class docstring.
        """
        self._cache_file(src_path)
        return self._info_cache[src_path][1]


class LcovCoverageReporter(BaseViolationReporter):
    """
    Query information from a LCov coverage report.
    """

    def __init__(self, lcov_roots, src_roots=None):
        """
        Load the lcov.info coverage report represented
        """
        super().__init__("LCOV")
        self._lcov_roots = lcov_roots
        self._lcov_report = defaultdict(list)

        # Create a dict to cache violations dict results
        # Keys are source file paths, values are output of `violations()`
        self._info_cache = defaultdict(list)

        self._src_roots = src_roots or [""]

    @staticmethod
    def parse(lcov_file):
        """
        Parse a single LCov coverage report
        File format: https://linux.die.net/man/1/geninfo
        """
        lcov_report = defaultdict(dict)
        source_file = None
        skippable = {
            "TN",
            "FNF",
            "FNH",
            "FN",
            "FNDA",
            "LH",
            "LF",
            "BRF",
            "BRH",
            "BRDA",
            "VER",
        }

        with open(lcov_file, encoding="utf-8") as lcov:
            for line in (line for line in (line.strip() for line in lcov) if line):
                directive, _, content = line.partition(":")

                if directive in skippable:
                    continue

                if directive == "SF":
                    source_file = util.to_unix_path(GitPathTool.relative_path(content))
                elif directive == "DA":
                    line_no, hits, *_ = content.split(",")
                    if source_file is None:
                        msg = f"No source file specified for line coverage: {line}"
                        raise ValueError(msg)
                    line_no = int(line_no)
                    hits = int(hits)
                    lcov_report[source_file][line_no] = (
                        lcov_report[source_file].get(line_no, 0) + hits
                    )
                elif directive == "end_of_record":
                    source_file = None
                else:
                    msg = f"Unknown syntax in lcov report: {line}"
                    raise ValueError(msg)

        return lcov_report

    def _cache_file(self, src_path):
        """
        Load the data from `self._lcov_roots`
        for `src_path`, if it hasn't been already.
        """
        # If we have not yet loaded this source file
        if src_path not in self._info_cache:
            # We only want to keep violations that show up in each xml source.
            # Thus, each time, we take the intersection.  However, to do this
            # we must treat the first time as a special case and just add all
            # the violations from the first xml report.
            violations = None

            # A line is measured if it is measured in any of the reports, so
            # we take set union each time and can just start with the empty set
            measured = set()

            # Remove git_root from src_path for searching the correct filename
            # If cwd is `/home/user/work/diff-cover/diff_cover`
            # and src_path is `diff_cover/violations_reporter.py`
            # search for `violations_reporter.py`
            src_rel_path = util.to_unix_path(GitPathTool.relative_path(src_path))

            # If cwd is `/home/user/work/diff-cover/diff_cover`
            # and src_path is `other_package/some_file.py`
            # search for `/home/user/work/diff-cover/other_package/some_file.py`
            src_abs_path = util.to_unix_path(GitPathTool.absolute_path(src_path))

            # Loop through the files that contain the xml roots
            for lcov_document in self._lcov_roots:
                src_search_path = src_abs_path
                if src_search_path not in lcov_document:
                    src_search_path = src_rel_path
                if src_search_path not in lcov_document:
                    continue

                # First case, need to define violations initially
                if violations is None:
                    violations = {
                        Violation(int(line_no), None)
                        for line_no, num_executions in lcov_document[
                            src_search_path
                        ].items()
                        if int(num_executions) == 0
                    }

                # If we already have a violations set,
                # take the intersection of the new
                # violations set and its old self
                else:
                    violations = violations & {
                        Violation(int(line_no), None)
                        for line_no, num_executions in lcov_document[
                            src_search_path
                        ].items()
                        if int(num_executions) == 0
                    }

                # Measured is the union of itself and the new measured
                measured = measured | {
                    int(line_no)
                    for line_no, num_executions in lcov_document[
                        src_search_path
                    ].items()
                }

            # If we don't have any information about the source file,
            # don't report any violations
            if violations is None:
                violations = set()

            self._info_cache[src_path] = (violations, measured)

    def violations(self, src_path):
        """
        See base class comments.
        """
        self._cache_file(src_path)

        # Yield all lines not covered
        return self._info_cache[src_path][0]

    def measured_lines(self, src_path):
        """
        See base class docstring.
        """
        self._cache_file(src_path)
        return self._info_cache[src_path][1]


pycodestyle_driver = RegexBasedDriver(
    name="pycodestyle",
    supported_extensions=["py"],
    command=["pycodestyle"],
    expression=r"^([^:]+):(\d+).*([EW]\d{3}.*)$",
    command_to_check_install=["pycodestyle", "--version"],
    # pycodestyle exit code is 1 if there are violations
    # http://pycodestyle.pycqa.org/en/latest/intro.html
    exit_codes=[0, 1],
)

pyflakes_driver = RegexBasedDriver(
    name="pyflakes",
    supported_extensions=["py"],
    command=["pyflakes"],
    # Match lines of the form:
    # path/to/file.py:328: undefined name '_thing'
    # path/to/file.py:418: 'random' imported but unused
    expression=r"^([^:]+):(\d+):\d*:? (.*)$",
    command_to_check_install=["pyflakes", "--version"],
    # pyflakes exit code is 1 if there are violations
    # https://github.com/PyCQA/pyflakes/blob/master/pyflakes/api.py#L211
    exit_codes=[0, 1],
)

ruff_check_driver = RegexBasedDriver(
    name="ruff.check",
    supported_extensions=["py"],
    command=["ruff", "check"],
    # Match lines of the form:
    # path/to/file.py:328:27 F541 [*] f-string without any placeholders
    # path/to/file.py:418:26 F841 [*] Local variable `e` is assigned to but never used
    expression=r"^([^:]+):(\d+):\d*:? (.*)$",
    command_to_check_install=["ruff", "--version"],
    # ruff exit code is 1 if there are violations
    # https://docs.astral.sh/ruff/linter/#exit-codes
    exit_codes=[0, 1],
)

"""
    Report Flake8 violations.
"""
flake8_driver = RegexBasedDriver(
    name="flake8",
    supported_extensions=["py"],
    command=["flake8"],
    # Match lines of the form:
    # new_file.py:1:17: E231 whitespace
    expression=r"^([^:]+):(\d+):(?:\d+): ([a-zA-Z]+\d+.*)$",
    command_to_check_install=["flake8", "--version"],
    # flake8 exit code is 1 if there are violations
    # http://flake8.pycqa.org/en/latest/user/invocation.html
    exit_codes=[0, 1],
)

jshint_driver = RegexBasedDriver(
    name="jshint",
    supported_extensions=["js"],
    command=["jshint"],
    expression=r"^([^:]+): line (\d+), col \d+, (.*)$",
    command_to_check_install=["jshint", "-v"],
)

shellcheck_driver = RegexBasedDriver(
    name="shellcheck",
    supported_extensions=["sh"],
    # Use gcc format to ease violations parsing
    command=["shellcheck", "-f", "gcc"],
    expression=r"^([^:]+):(\d+):(\d+: .*)$",
    command_to_check_install=["shellcheck", "-V"],
    # shellcheck exit code is 1 if there are violations
    # https://www.shellcheck.net/wiki/Integration#exit-codes
    exit_codes=[0, 1],
)


class EslintDriver(RegexBasedDriver):
    def __init__(self):
        super().__init__(
            name="eslint",
            supported_extensions=["js"],
            command=["eslint", "--format=compact"],
            expression=r"^([^:]+): line (\d+), col \d+, (.*)$",
            command_to_check_install=["eslint", "-v"],
        )
        self.report_root_path = None

    def add_driver_args(self, **kwargs):
        self.report_root_path = kwargs.pop("report_root_path", None)
        if kwargs:
            super().add_driver_args(**kwargs)

    def parse_reports(self, reports):
        violations_dict = super().parse_reports(reports)
        if self.report_root_path:
            keys = list(violations_dict.keys())
            for key in keys:
                new_key = os.path.relpath(key, self.report_root_path)
                violations_dict[new_key] = violations_dict.pop(key)
        return violations_dict


"""
    Report pydocstyle violations.

    Warning/error codes:
        D1**: Missing Docstrings
        D2**: Whitespace Issues
        D3**: Quotes Issues
        D4**: Docstring Content Issues

    http://www.pydocstyle.org/en/latest/error_codes.html
"""
pydocstyle_driver = RegexBasedDriver(
    name="pydocstyle",
    supported_extensions=["py"],
    command=["pydocstyle"],
    expression=r"^(.+?):(\d+).*?$.+?^        (.*?)$",
    command_to_check_install=["pydocstyle", "--version"],
    flags=re.MULTILINE | re.DOTALL,
    # pydocstyle exit code is 1 if there are violations
    # http://www.pydocstyle.org/en/2.1.1/usage.html#return-code
    exit_codes=[0, 1],
)


class PylintDriver(QualityDriver):
    def __init__(self):
        """
        Args:
            expression: regex used to parse report
        See super for other args

        """
        super().__init__(
            "pylint",
            ["py"],
            [
                "pylint",
                '--msg-template="{path}:{line}: [{msg_id}({symbol}), {obj}] {msg}"',
            ],
            # Pylint returns bit-encoded exit codes as documented here:
            # https://pylint.readthedocs.io/en/latest/user_guide/run.html
            # 1 = fatal error, occurs if an error prevents pylint from doing further processing
            # 2,4,8,16 = error/warning/refactor/convention message issued
            # 32 = usage error
            [
                0,
                2,
                4,
                2 | 4,
                8,
                2 | 8,
                4 | 8,
                2 | 4 | 8,
                16,
                2 | 16,
                4 | 16,
                2 | 4 | 16,
                8 | 16,
                2 | 8 | 16,
                4 | 8 | 16,
                2 | 4 | 8 | 16,
            ],
        )
        self.pylint_expression = re.compile(
            r"^([^:]+):(\d+): \[(\w+),? ?([^\]]*)] (.*)$"
        )
        self.dupe_code_violation = "R0801"
        self.command_to_check_install = ["pylint", "--version"]

        # Match lines of the form:
        # path/to/file.py:123: [C0111] Missing docstring
        # path/to/file.py:456: [C0111, Foo.bar] Missing docstring
        self.multi_line_violation_regex = re.compile(r"==((?:\w|\.)+?):\[?(\d+)")
        self.dupe_code_violation_regex = re.compile(r"Similar lines in (\d+) files")

    def _process_dupe_code_violation(self, lines, current_line, message):
        """
        The duplicate code violation is a multi line error. This pulls out
        all the relevant files
        """
        src_paths = []
        message_match = self.dupe_code_violation_regex.match(message)
        if message_match:
            for _ in range(int(message_match.group(1))):
                current_line += 1
                match = self.multi_line_violation_regex.match(lines[current_line])
                src_path, l_number = match.groups()
                src_paths.append((f"{src_path}.py", l_number))
        return src_paths

    def parse_reports(self, reports):
        """
        Args:
            reports: list[str] - output from the report
        Return:
            A dict[Str:Violation]
            Violation is a simple named tuple Defined above

        """
        violations_dict = defaultdict(list)
        for report in reports:
            output_lines = report.split("\n")

            for output_line_number, line in enumerate(output_lines):
                match = self.pylint_expression.match(line)

                # Ignore any line that isn't matched
                # (for example, snippets from the source code)
                if match is None:
                    continue

                (
                    pylint_src_path,
                    line_number,
                    pylint_code,
                    function_name,
                    message,
                ) = match.groups()
                files_involved = [(pylint_src_path, line_number)]
                if pylint_code == self.dupe_code_violation:
                    files_involved = self._process_dupe_code_violation(
                        output_lines, output_line_number, message
                    )

                for pylint_src_path, line_number in files_involved:
                    # If we're looking for a particular source file,
                    # ignore any other source files.
<<<<<<< HEAD
                    if function_name:
                        error_str = f"{pylint_code}: {function_name}: {message}"
                    else:
                        error_str = f"{pylint_code}: {message}"
=======
                    error_str = f"{pylint_code}: {message}"
                    if function_name:
                        error_str = f"{pylint_code}: {function_name}: {message}"
>>>>>>> ae2b9690

                    clean_path = util.to_unix_path(pylint_src_path)
                    violation = Violation(int(line_number), error_str)
                    violations_dict[clean_path].append(violation)

        return violations_dict

    def installed(self):
        """
        Method checks if the provided tool is installed.
        Returns: boolean True if installed
        """
        return run_command_for_code(self.command_to_check_install) == 0


class CppcheckDriver(QualityDriver):
    """
    Driver for cppcheck c/c++ static analyzer.
    """

    def __init__(self):
        """
        Args:
            expression: regex used to parse report
        See super for other args

        """
        super().__init__(
            "cppcheck",
            ["c", "cpp", "h", "hpp"],
            ["cppcheck", "--quiet"],
            output_stderr=True,
        )
        # Errors look like:
        # [src/foo.c:123]: (error) Array 'yolo[4]' accessed at index 4, which is out of bounds.
        # Match for everything, including ":" in the file name (first capturing
        # group), in case there are pathological path names with ":"
        self.cppcheck_expression = re.compile(r"^\[(.*?):(\d+)\]: (.*$)")
        self.command_to_check_install = ["cppcheck", "--version"]

    def parse_reports(self, reports):
        """
        Args:
            reports: list[str] - output from the report
        Return:
            A dict[Str:Violation]
            Violation is a simple named tuple Defined above

        """
        violations_dict = defaultdict(list)
        for report in reports:
            output_lines = report.splitlines()

            for line in output_lines:
                match = self.cppcheck_expression.match(line)

                # Ignore any line that isn't matched
                # (for example, snippets from the source code)
                if match is not None:
                    (cppcheck_src_path, line_number, message) = match.groups()

                    violation = Violation(int(line_number), message)
                    violations_dict[cppcheck_src_path].append(violation)

        return violations_dict

    def installed(self):
        """
        Method checks if the provided tool is installed.
        Returns: boolean True if installed
        """
        return run_command_for_code(self.command_to_check_install) == 0<|MERGE_RESOLUTION|>--- conflicted
+++ resolved
@@ -669,16 +669,9 @@
                 for pylint_src_path, line_number in files_involved:
                     # If we're looking for a particular source file,
                     # ignore any other source files.
-<<<<<<< HEAD
-                    if function_name:
-                        error_str = f"{pylint_code}: {function_name}: {message}"
-                    else:
-                        error_str = f"{pylint_code}: {message}"
-=======
                     error_str = f"{pylint_code}: {message}"
                     if function_name:
                         error_str = f"{pylint_code}: {function_name}: {message}"
->>>>>>> ae2b9690
 
                     clean_path = util.to_unix_path(pylint_src_path)
                     violation = Violation(int(line_number), error_str)
