import copy
import os
import re
import sys
from abc import ABC, abstractmethod
from collections import defaultdict, namedtuple

from diff_cover.command_runner import execute, run_command_for_code


Violation = namedtuple("Violation", "line, message")


class QualityReporterError(Exception):
    """
    A quality reporter command produced an error.
    """


class BaseViolationReporter(ABC):
    """
    Query information from a coverage report.
    """

    def __init__(self, name):
        """
        Provide a name for the coverage report, which will be included
        in the generated diff report.
        """
        self._name = name

    @abstractmethod
    def violations(self, src_path):
        """
        Return a list of Violations recorded in `src_path`.
        """

    def violations_batch(self, src_paths):
        """
        Return a dict of Violations recorded in `src_paths`.

        src_paths: Sequence[str] - sequence of paths to source files

        Returns a Dict[str, List[Violation]]. Keys are paths to source files.

        If a subclass does not implement this function, violations() will be
        called instead, once for each src_path in src_paths.
        """
        raise NotImplementedError

    def measured_lines(self, src_path):
        """
        Return a list of the lines in src_path that were measured
        by this reporter.

        Some reporters will always consider all lines in the file "measured".
        As an optimization, such violation reporters
        can return `None` to indicate that all lines are measured.
        The diff reporter generator will then use all changed lines
        provided by the diff.
        """
        # An existing quality plugin "sqlfluff" depends on this
        # being not abstract and returning None
        raise NotImplementedError

    def name(self):
        """
        Retrieve the name of the report, which may be
        included in the generated diff coverage report.

        For example, `name()` could return the path to the coverage
        report file or the type of reporter.
        """
        return self._name


class QualityDriver(ABC):
    def __init__(
        self, name, supported_extensions, command, exit_codes=None, output_stderr=False
    ):
        """
        Args:
            name: (str) name of the driver
            supported_extensions: (list[str]) list of file extensions this driver supports
                Example: py, js
            command: (list[str]) list of tokens that are the command to be executed
                to create a report
            exit_codes: (list[int]) list of exit codes that do not indicate a command error
            output_stderr: (bool) use stderr instead of stdout from the invoked command

        """
        self.name = name
        self.supported_extensions = supported_extensions
        self.command = command
        self.exit_codes = exit_codes
        self.output_stderr = output_stderr

    @abstractmethod
    def parse_reports(self, reports):
        """
        Args:
            reports: list[str] - output from the report
        Return:
            A dict[Str:Violation]
            Violation is a simple named tuple Defined above

        """

    @abstractmethod
    def installed(self):
        """
        Method checks if the provided tool is installed.
        Returns: boolean True if installed
        """

    def add_driver_args(self, **kwargs):
        """Inject additional driver related arguments.

        A driver can override the method. By default an exception is raised.
        """
        msg = f"Unsupported argument(s) {kwargs.keys()}"
        raise ValueError(msg)


class QualityReporter(BaseViolationReporter):
    def __init__(self, driver, reports=None, options=None):
        """
        Args:
            driver (QualityDriver) object that works with the underlying quality tool
            reports (list[file]) pre-generated reports. If not provided the tool will be run instead
            options (str) options to be passed into the command

        """
        super().__init__(driver.name)
        self.reports = self._load_reports(reports) if reports else None
        self.violations_dict = defaultdict(list)
        self.driver = driver
        self.options = options
        self.driver_tool_installed = None

    def _load_reports(self, report_files):
        """
        Args:
            report_files: list[file] reports to read in

        """
        contents = []
        for file_handle in report_files:
            # Convert to unicode, replacing unreadable chars
            contents.append(file_handle.read().decode("utf-8", "replace"))
        return contents

    def violations(self, src_path):
        """
        Return a list of Violations recorded in `src_path`.
        """
        if not any(src_path.endswith(ext) for ext in self.driver.supported_extensions):
            return []

        if src_path not in self.violations_dict:
            if self.reports:
                self.violations_dict = self.driver.parse_reports(self.reports)
<<<<<<< HEAD
            else:
                if self.driver_tool_installed is None:
                    self.driver_tool_installed = self.driver.installed()
                if not self.driver_tool_installed:
                    msg = f"{self.driver.name} is not installed"
                    raise OSError(msg)
                command = copy.deepcopy(self.driver.command)
                if self.options:
                    for arg in self.options.split():
                        command.append(arg)
                if os.path.exists(src_path):
                    command.append(src_path.encode(sys.getfilesystemencoding()))

                stdout, stderr = execute(command, self.driver.exit_codes)
                output = stderr if self.driver.output_stderr else stdout
                self.violations_dict.update(self.driver.parse_reports([output]))
=======
                return self.violations_dict[src_path]

            if self.driver_tool_installed is None:
                self.driver_tool_installed = self.driver.installed()
            if not self.driver_tool_installed:
                msg = f"{self.driver.name} is not installed"
                raise OSError(msg)
            command = copy.deepcopy(self.driver.command)
            if self.options:
                for arg in self.options.split():
                    command.append(arg)
            if os.path.exists(src_path):
                command.append(src_path.encode(sys.getfilesystemencoding()))

            stdout, stderr = execute(command, self.driver.exit_codes)
            output = stderr if self.driver.output_stderr else stdout
            self.violations_dict.update(self.driver.parse_reports([output]))
>>>>>>> ae2b9690

        return self.violations_dict[src_path]

    def measured_lines(self, src_path):
        """
        Quality Reports Consider all lines measured
        """
        del src_path

    def name(self):
        """
        Retrieve the name of the report, which may be
        included in the generated diff coverage report.

        For example, `name()` could return the path to the coverage
        report file or the type of reporter.
        """
        return self._name


class RegexBasedDriver(QualityDriver):
    def __init__(
        self,
        name,
        supported_extensions,
        command,
        expression,
        command_to_check_install,
        flags=0,
        exit_codes=None,
    ):
        """
        Args:
            expression: regex used to parse report, will be fed lines singly
                        unless flags contain re.MULTILINE
            flags: such as re.MULTILINE
        See super for other args
            command_to_check_install: (list[str]) command to run
            to see if the tool is installed

        """
        super().__init__(name, supported_extensions, command, exit_codes)
        self.expression = re.compile(expression, flags)
        self.command_to_check_install = command_to_check_install
        self.is_installed = None

    def parse_reports(self, reports):
        """
        Args:
            reports: list[str] - output from the report
        Return:
            A dict[Str:Violation]
            Violation is a simple named tuple Defined above

        """
        violations_dict = defaultdict(list)
        for report in reports:
            if self.expression.flags & re.MULTILINE:
                matches = (match for match in re.finditer(self.expression, report))
            else:
                matches = (self.expression.match(line) for line in report.split("\n"))
            for match in matches:
                if match is not None:
                    src, line_number, message = match.groups()
                    # Transform src to a relative path, if it isn't already
                    src = os.path.relpath(src)
                    violation = Violation(int(line_number), message)
                    violations_dict[src].append(violation)
        return violations_dict

    def installed(self):
        """
        Method checks if the provided tool is installed.
        Returns: boolean True if installed
        """
        return run_command_for_code(self.command_to_check_install) == 0<|MERGE_RESOLUTION|>--- conflicted
+++ resolved
@@ -160,24 +160,6 @@
         if src_path not in self.violations_dict:
             if self.reports:
                 self.violations_dict = self.driver.parse_reports(self.reports)
-<<<<<<< HEAD
-            else:
-                if self.driver_tool_installed is None:
-                    self.driver_tool_installed = self.driver.installed()
-                if not self.driver_tool_installed:
-                    msg = f"{self.driver.name} is not installed"
-                    raise OSError(msg)
-                command = copy.deepcopy(self.driver.command)
-                if self.options:
-                    for arg in self.options.split():
-                        command.append(arg)
-                if os.path.exists(src_path):
-                    command.append(src_path.encode(sys.getfilesystemencoding()))
-
-                stdout, stderr = execute(command, self.driver.exit_codes)
-                output = stderr if self.driver.output_stderr else stdout
-                self.violations_dict.update(self.driver.parse_reports([output]))
-=======
                 return self.violations_dict[src_path]
 
             if self.driver_tool_installed is None:
@@ -195,7 +177,6 @@
             stdout, stderr = execute(command, self.driver.exit_codes)
             output = stderr if self.driver.output_stderr else stdout
             self.violations_dict.update(self.driver.parse_reports([output]))
->>>>>>> ae2b9690
 
         return self.violations_dict[src_path]
 
