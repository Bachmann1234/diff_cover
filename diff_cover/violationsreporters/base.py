import copy
import os
import re
import sys
from abc import ABC, abstractmethod
from collections import defaultdict, namedtuple
from functools import lru_cache

from diff_cover.command_runner import execute, run_command_for_code
from diff_cover.util import to_unix_path


class Violation(namedtuple("_", "line, message")):
    ALL_LINES = -1


class SourceFile:
    __slots__ = ("path", "violations")

    def __init__(self, path):
        self.path = path
        self.violations = []

    def add_violation(self, violation):
        self.violations.add(violation)

    @property
    @lru_cache(maxsize=1)
    def content(self):
        with open(self.path, "r", encoding="utf-8") as f:
            return f.read()

    @property
    @lru_cache(maxsize=1)
    def size(self):
        return len(self.content)

    @property
    @lru_cache(maxsize=1)
    def lines(self):
        return set(self.content.splitlines())


class QualityReporterError(Exception):
    """
    A quality reporter command produced an error.
    """


class BaseViolationReporter(ABC):
    """
    Query information from a coverage report.
    """

    def __init__(self, name):
        """
        Provide a name for the coverage report, which will be included
        in the generated diff report.
        """
        self._name = name

    @abstractmethod
    def violations(self, src_path):
        """
        Return a list of Violations recorded in `src_path`.
        """

    def violations_batch(self, src_paths):
        """
        Return a dict of Violations recorded in `src_paths`.

        src_paths: Sequence[str] - sequence of paths to source files

        Returns a Dict[str, List[Violation]]. Keys are paths to source files.

        If a subclass does not implement this function, violations() will be
        called instead, once for each src_path in src_paths.
        """
        raise NotImplementedError

    def measured_lines(self, src_path):
        """
        Return a list of the lines in src_path that were measured
        by this reporter.

        Some reporters will always consider all lines in the file "measured".
        As an optimization, such violation reporters
        can return `None` to indicate that all lines are measured.
        The diff reporter generator will then use all changed lines
        provided by the diff.
        """
        # An existing quality plugin "sqlfluff" depends on this
        # being not abstract and returning None
        del src_path

    def name(self):
        """
        Retrieve the name of the report, which may be
        included in the generated diff coverage report.

        For example, `name()` could return the path to the coverage
        report file or the type of reporter.
        """
        return self._name


class QualityDriver(ABC):
    def __init__(
        self, name, supported_extensions, command, exit_codes=None, output_stderr=False
    ):
        """
        Args:
            name: (str) name of the driver
            supported_extensions: (list[str]) list of file extensions this driver supports
                Example: py, js
            command: (list[str]) list of tokens that are the command to be executed
                to create a report
            exit_codes: (list[int]) list of exit codes that do not indicate a command error
            output_stderr: (bool) use stderr instead of stdout from the invoked command
        """
        self.name = name
        self.supported_extensions = supported_extensions
        self.command = command
        self.exit_codes = exit_codes
        self.output_stderr = output_stderr

    @abstractmethod
    def parse_reports(self, reports):
        """
        Args:
            reports: list[str] - output from the report
        Return:
            A dict[Str:Violation]
            Violation is a simple named tuple Defined above
        """

    @abstractmethod
    def installed(self):
        """
        Method checks if the provided tool is installed.
        Returns: boolean True if installed
        """

    def add_driver_args(self, **kwargs):
        """Inject additional driver related arguments.

        A driver can override the method. By default an exception is raised.
        """
        raise ValueError(f"Unsupported argument(s) {kwargs.keys()}")


class QualityReporter(BaseViolationReporter):
    def __init__(self, driver, reports=None, options=None):
        """
        Args:
            driver (QualityDriver) object that works with the underlying quality tool
            reports (list[file]) pre-generated reports. If not provided the tool will be run instead
            options (str) options to be passed into the command
        """
        super().__init__(driver.name)
        self.reports = self._load_reports(reports) if reports else None
        self.violations_dict = defaultdict(list)
        self.driver = driver
        self.options = options
        self.driver_tool_installed = None

    def _load_reports(self, report_files):
        """
        Args:
            report_files: list[file] reports to read in
        """
        contents = []
        for file_handle in report_files:
            # Convert to unicode, replacing unreadable chars
            contents.append(file_handle.read().decode("utf-8", "replace"))
        return contents

    def violations(self, src_path):
        """
        Return a list of Violations recorded in `src_path`.
        """
        if not any(src_path.endswith(ext) for ext in self.driver.supported_extensions):
            return []

        if src_path not in self.violations_dict:
            if self.reports:
                self.violations_dict = self.driver.parse_reports(self.reports)
                return self.violations_dict[src_path]

            if self.driver_tool_installed is None:
                self.driver_tool_installed = self.driver.installed()
            if not self.driver_tool_installed:
                msg = f"{self.driver.name} is not installed"
                raise OSError(msg)
            command = copy.deepcopy(self.driver.command)
            if self.options:
                for arg in self.options.split():
                    command.append(arg)
            if os.path.exists(src_path):
                command.append(src_path.encode(sys.getfilesystemencoding()))

            stdout, stderr = execute(command, self.driver.exit_codes)
            output = stderr if self.driver.output_stderr else stdout
            self.violations_dict.update(self.driver.parse_reports([output]))

        return self.violations_dict[src_path]

    def measured_lines(self, src_path):
        """
        Quality Reports Consider all lines measured
        """
        return None

    def name(self):
        """
        Retrieve the name of the report, which may be
        included in the generated diff coverage report.

        For example, `name()` could return the path to the coverage
        report file or the type of reporter.
        """
        return self._name


class RegexBasedDriver(QualityDriver):
    def __init__(
        self,
        name,
        supported_extensions,
        command,
        expression,
        command_to_check_install,
        flags=0,
        exit_codes=None,
    ):
        """
        args:
            expression: regex used to parse report, will be fed lines singly
                        unless flags contain re.MULTILINE
            flags: such as re.MULTILINE
        See super for other args
            command_to_check_install: (list[str]) command to run
            to see if the tool is installed
        """
        super().__init__(name, supported_extensions, command, exit_codes)
        self.expression = re.compile(expression, flags)
        self.command_to_check_install = command_to_check_install
        self.is_installed = None

    def parse_reports(self, reports):
        """
        Args:
            reports: list[str] - output from the report
        Return:
            A dict[Str:Violation]
            Violation is a simple named tuple Defined above
        """
        violations_dict = defaultdict(list)
        for report in reports:
            if self.expression.flags & re.MULTILINE:
                matches = re.finditer(self.expression, report)
            else:
                matches = (
                    self.expression.match(line.rstrip()) for line in report.split("\n")
                )
            for match in matches:
<<<<<<< HEAD
                if match is None:
                    continue
                src, violation = self._get_violation(match)
                violations_dict[src].append(violation)
=======
                if match is not None:
                    src, line_number, message = match.groups()
                    # Transform src to a relative path, if it isn't already
                    src = to_unix_path(os.path.relpath(src))
                    violation = Violation(int(line_number), message.rstrip())
                    violations_dict[src].append(violation)
>>>>>>> 3d3a0b38
        return violations_dict

    def _get_violation(self, match):
        src, line_number, message = match.groups()
        # Transform src to a relative path, if it isn't already
        src = os.path.relpath(src)
        return src, Violation(int(line_number), message)

    def installed(self):
        """
        Method checks if the provided tool is installed.
        Returns: boolean True if installed
        """
        return run_command_for_code(self.command_to_check_install) == 0<|MERGE_RESOLUTION|>--- conflicted
+++ resolved
@@ -264,19 +264,11 @@
                     self.expression.match(line.rstrip()) for line in report.split("\n")
                 )
             for match in matches:
-<<<<<<< HEAD
                 if match is None:
                     continue
                 src, violation = self._get_violation(match)
+                src = to_unix_path(os.path.relpath(src))
                 violations_dict[src].append(violation)
-=======
-                if match is not None:
-                    src, line_number, message = match.groups()
-                    # Transform src to a relative path, if it isn't already
-                    src = to_unix_path(os.path.relpath(src))
-                    violation = Violation(int(line_number), message.rstrip())
-                    violations_dict[src].append(violation)
->>>>>>> 3d3a0b38
         return violations_dict
 
     def _get_violation(self, match):
