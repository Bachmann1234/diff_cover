--- conflicted
+++ resolved
@@ -213,14 +213,8 @@
 def generate_quality_report(
     tool,
     compare_branch,
-<<<<<<< HEAD
+    diff_tool,
     report_formats=None,
-=======
-    diff_tool,
-    html_report=None,
-    json_report=None,
-    markdown_report=None,
->>>>>>> 83038405
     css_file=None,
     ignore_staged=False,
     ignore_unstaged=False,
@@ -350,16 +344,10 @@
             percent_passing = generate_quality_report(
                 reporter,
                 arg_dict["compare_branch"],
-<<<<<<< HEAD
-                report_formats=arg_dict["format"],
-=======
                 GitDiffTool(
                     arg_dict["diff_range_notation"], arg_dict["ignore_whitespace"]
                 ),
-                html_report=arg_dict["html_report"],
-                json_report=arg_dict["json_report"],
-                markdown_report=arg_dict["markdown_report"],
->>>>>>> 83038405
+                report_formats=arg_dict["format"],
                 css_file=arg_dict["external_css_file"],
                 ignore_staged=arg_dict["ignore_staged"],
                 ignore_unstaged=arg_dict["ignore_unstaged"],
