--- conflicted
+++ resolved
@@ -2,13 +2,9 @@
 Load snippets from source files to show violation lines
 in HTML reports.
 """
-<<<<<<< HEAD
-
 import os
-=======
 from __future__ import unicode_literals
 from os.path import basename
->>>>>>> 0a94d39b
 import pygments
 from pygments.lexers import TextLexer, _iter_lexerclasses
 from pygments.formatters import HtmlFormatter
@@ -17,9 +13,7 @@
 import fnmatch
 
 
-<<<<<<< HEAD
 from diff_cover.git_path import GitPathTool
-=======
 def guess_lexer_for_filename(_fn, _text, **options):
     """
     Ripped from the tip of pygments
@@ -58,7 +52,6 @@
     if not result[-1][0] and primary is not None:
         return primary(**options)
     return result[-1][1](**options)
->>>>>>> 0a94d39b
 
 class Snippet(object):
     """
