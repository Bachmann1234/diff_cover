--- conflicted
+++ resolved
@@ -11,9 +11,7 @@
 import six
 import fnmatch
 
-<<<<<<< HEAD
 from diff_cover.git_path import GitPathTool
-=======
 # If tokenize.open (Python>=3.2) is available, use that to open python files.
 # Otherwise, use detect_encoding from lib2to3 (2.6, 2.7) wrapped the same way
 # that tokenize.open would have.
@@ -32,7 +30,6 @@
         text = io.TextIOWrapper(buffer, encoding, line_buffering=True)
         text.mode = 'r'
         return text
->>>>>>> d63a3b6c
 
 def guess_lexer_for_filename(_fn, _text, **options):
     """
@@ -194,11 +191,7 @@
         Raises an `IOError` if the file could not be loaded.
         """
         # Load the contents of the file
-<<<<<<< HEAD
         with openpy.open(GitPathTool.relative_path(src_path)) as src_file:
-=======
-        with openpy(src_path) as src_file:
->>>>>>> d63a3b6c
             contents = src_file.read()
 
         # Convert the source file to unicode (Python < 3)
