import contextlib
import os.path
import posixpath
import sys


@contextlib.contextmanager
<<<<<<< HEAD
def open_file(path, mode):
=======
def open_file(path, mode, encoding="utf-8"):
>>>>>>> 452f2d61
    """
    Behaves like open(), but with some special cases for stdout and stderr.

    :param path: string of the path to open
    :param mode: string of the mode to open the file in
<<<<<<< HEAD
=======
    :param encoding: encoding to use when opening the file (text mode only)
>>>>>>> 452f2d61
    :return: a context manager that yields the file object
    """
    if path in ("/dev/stdout", "-"):
        output_file = sys.stdout
    elif path == "/dev/stderr":
        output_file = sys.stderr
    else:
<<<<<<< HEAD
        with open(path, mode) as f:
=======
        if "b" in mode:
            encoding = None

        with open(path, mode, encoding=encoding) as f:
>>>>>>> 452f2d61
            yield f
        return

    if "b" in mode:
        output_file = output_file.buffer

    yield output_file


def to_unix_path(path):
    """
    Tries to ensure tha the path is a normalized unix path.
    This seems to be the solution cobertura used....
    https://github.com/cobertura/cobertura/blob/642a46eb17e14f51272c6962e64e56e0960918af/cobertura/src/main/java/net/sourceforge/cobertura/instrument/ClassPattern.java#L84

    I know of at least one case where this will fail (\\) is allowed in unix paths.
    But I am taking the bet that this is not common. We deal with source code.

    :param path: string of the path to convert
    :return: the unix version of that path
    """
    return posixpath.normpath(os.path.normcase(path).replace("\\", "/"))


def to_unescaped_filename(filename: str) -> str:
    """Try to unescape the given filename.

    Some filenames given by git might be escaped with C-style escape sequences
    and surrounded by double quotes.
    """
    if not (filename.startswith('"') and filename.endswith('"')):
        return filename

    # Remove surrounding quotes
    unquoted = filename[1:-1]

    # Handle C-style escape sequences
    result = []
    i = 0
    while i < len(unquoted):
        if unquoted[i] == "\\" and i + 1 < len(unquoted):
            # Handle common C escape sequences
            next_char = unquoted[i + 1]
            result.append(
                {
                    "\\": "\\",
                    '"': '"',
                    "a": "a",
                    "n": "\n",
                    "t": "\t",
                    "r": "\r",
                    "b": "\b",
                    "f": "\f",
                }.get(next_char, next_char)
            )
            i += 2
        else:
            result.append(unquoted[i])
            i += 1

    return "".join(result)<|MERGE_RESOLUTION|>--- conflicted
+++ resolved
@@ -5,20 +5,13 @@
 
 
 @contextlib.contextmanager
-<<<<<<< HEAD
-def open_file(path, mode):
-=======
 def open_file(path, mode, encoding="utf-8"):
->>>>>>> 452f2d61
     """
     Behaves like open(), but with some special cases for stdout and stderr.
 
     :param path: string of the path to open
     :param mode: string of the mode to open the file in
-<<<<<<< HEAD
-=======
     :param encoding: encoding to use when opening the file (text mode only)
->>>>>>> 452f2d61
     :return: a context manager that yields the file object
     """
     if path in ("/dev/stdout", "-"):
@@ -26,14 +19,10 @@
     elif path == "/dev/stderr":
         output_file = sys.stderr
     else:
-<<<<<<< HEAD
-        with open(path, mode) as f:
-=======
         if "b" in mode:
             encoding = None
 
         with open(path, mode, encoding=encoding) as f:
->>>>>>> 452f2d61
             yield f
         return
 
