import contextlib
import os.path
import posixpath
import sys


@contextlib.contextmanager
def open_file(path, mode, encoding="utf-8"):
    """
    Behaves like open(), but with some special cases for stdout and stderr.

    :param path: string of the path to open
    :param mode: string of the mode to open the file in
    :param encoding: encoding to use when opening the file (text mode only)
    :return: a context manager that yields the file object
    """
<<<<<<< HEAD
=======
    output_file = None
>>>>>>> 2c8c3854
    if path in ("/dev/stdout", "-"):
        output_file = sys.stdout
    elif path == "/dev/stderr":
        output_file = sys.stderr
<<<<<<< HEAD
=======

    if output_file:
        if "b" in mode:
            output_file = output_file.buffer
        yield output_file
>>>>>>> 2c8c3854
    else:
        if "b" in mode:
            encoding = None

        with open(path, mode, encoding=encoding) as f:
            yield f
<<<<<<< HEAD
        return

    if "b" in mode:
        output_file = output_file.buffer

    yield output_file
=======
>>>>>>> 2c8c3854


def to_unix_path(path):
    """
    Tries to ensure tha the path is a normalized unix path.
    This seems to be the solution cobertura used....
    https://github.com/cobertura/cobertura/blob/642a46eb17e14f51272c6962e64e56e0960918af/cobertura/src/main/java/net/sourceforge/cobertura/instrument/ClassPattern.java#L84

    I know of at least one case where this will fail (\\) is allowed in unix paths.
    But I am taking the bet that this is not common. We deal with source code.

    :param path: string of the path to convert
    :return: the unix version of that path
    """
    return posixpath.normpath(os.path.normcase(path).replace("\\", "/"))


def to_unescaped_filename(filename: str) -> str:
    """Try to unescape the given filename.

    Some filenames given by git might be escaped with C-style escape sequences
    and surrounded by double quotes.
    """
    if not (filename.startswith('"') and filename.endswith('"')):
        return filename

    # Remove surrounding quotes
    unquoted = filename[1:-1]

    # Handle C-style escape sequences
    result = []
    i = 0
    while i < len(unquoted):
        if unquoted[i] == "\\" and i + 1 < len(unquoted):
            # Handle common C escape sequences
            next_char = unquoted[i + 1]
            result.append(
                {
                    "\\": "\\",
                    '"': '"',
                    "a": "a",
                    "n": "\n",
                    "t": "\t",
                    "r": "\r",
                    "b": "\b",
                    "f": "\f",
                }.get(next_char, next_char)
            )
            i += 2
        else:
            result.append(unquoted[i])
            i += 1

    return "".join(result)<|MERGE_RESOLUTION|>--- conflicted
+++ resolved
@@ -14,37 +14,22 @@
     :param encoding: encoding to use when opening the file (text mode only)
     :return: a context manager that yields the file object
     """
-<<<<<<< HEAD
-=======
     output_file = None
->>>>>>> 2c8c3854
     if path in ("/dev/stdout", "-"):
         output_file = sys.stdout
     elif path == "/dev/stderr":
         output_file = sys.stderr
-<<<<<<< HEAD
-=======
 
     if output_file:
         if "b" in mode:
             output_file = output_file.buffer
         yield output_file
->>>>>>> 2c8c3854
     else:
         if "b" in mode:
             encoding = None
 
         with open(path, mode, encoding=encoding) as f:
             yield f
-<<<<<<< HEAD
-        return
-
-    if "b" in mode:
-        output_file = output_file.buffer
-
-    yield output_file
-=======
->>>>>>> 2c8c3854
 
 
 def to_unix_path(path):
