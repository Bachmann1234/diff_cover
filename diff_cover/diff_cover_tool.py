--- conflicted
+++ resolved
@@ -22,18 +22,10 @@
     XmlCoverageReporter,
 )
 
-<<<<<<< HEAD
 HTML_REPORT_HELP = "Diff coverage HTML output"
 JSON_REPORT_HELP = "Diff coverage JSON output"
 MARKDOWN_REPORT_HELP = "Diff coverage Markdown output"
 COMPARE_BRANCH_HELP = "Branch to compare (default: %(default)s)"
-=======
-FORMAT_HELP = "Format to use"
-HTML_REPORT_DEFAULT_PATH = "diff-cover.html"
-JSON_REPORT_DEFAULT_PATH = "diff-cover.json"
-MARKDOWN_REPORT_DEFAULT_PATH = "diff-cover.md"
-COMPARE_BRANCH_HELP = "Branch to compare"
->>>>>>> 74d45dca
 CSS_FILE_HELP = "Write CSS into an external file"
 FAIL_UNDER_HELP = "Returns an error code if coverage or quality score is below this value (default: %(default)s)"
 IGNORE_STAGED_HELP = "Ignores staged changes"
