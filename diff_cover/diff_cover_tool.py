--- conflicted
+++ resolved
@@ -238,12 +238,8 @@
         if not coverage_file.endswith(".xml")
     ]
     if xml_roots and lcov_roots:
-<<<<<<< HEAD
         msg = "Mixing LCov and XML reports is not supported yet"
         raise ValueError(msg)
-=======
-        raise ValueError("Mixing LCov and XML reports is not supported yet")
->>>>>>> 74d45dca
     if xml_roots:
         coverage = XmlCoverageReporter(xml_roots, src_roots, expand_coverage_report)
     else:
